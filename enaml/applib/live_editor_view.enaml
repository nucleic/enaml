--- conflicted
+++ resolved
@@ -63,26 +63,16 @@
             "indent": 4,
             "tab_indents": True,
             "backspace_unindents": True,
-<<<<<<< HEAD
-            "show_line_numbers": True,
-        }
-        autocomplete = 'all'
-        autocompletions = ['enamldef', 'func', 'attr', 'alias'] + dir(api)
-=======
             "autocompletion_threshold": 1,
             "show_line_numbers": True,
         }
         autocomplete = 'all'
         autocompletions = ['enamldef']
->>>>>>> fbec5dae
         activated :: set_text(getattr(model, text_attr))
         text_changed :: timer.start()
         Timer: timer:
             interval = 350
             single_shot = True
-<<<<<<< HEAD
-            timeout :: setattr(model, text_attr, str(editor.get_text()))
-=======
             timeout ::
                 setattr(model, text_attr, str(editor.get_text()))
                 editor.autocompletions = model.autocomplete(
@@ -90,7 +80,6 @@
                     editor.cursor_position
                 )
 
->>>>>>> fbec5dae
     Label: clabel:
         align = 'right'
         text << "{}:{}".format(*editor.cursor_position)
