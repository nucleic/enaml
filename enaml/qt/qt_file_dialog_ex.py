--- conflicted
+++ resolved
@@ -173,35 +173,6 @@
             path = exec_func(parent, caption, path)
             paths = [path] if path else []
         elif d.accept_mode == 'save':
-<<<<<<< HEAD
-            if os.environ['QT_API'] == 'pyqt':
-                path, selected_filter = QFileDialog.getSaveFileNameAndFilter(
-                    parent, caption, path, filters, selected_filter
-                )
-            else:
-                path, selected_filter = QFileDialog.getSaveFileName(
-                    parent, caption, path, filters, selected_filter
-                )
-            paths = [path] if path else []
-        elif d.file_mode == 'existing_files':
-            if os.environ['QT_API'] == 'pyqt':
-                paths, selected_filter = QFileDialog.getOpenFileNamesandFilter(
-                    parent, caption, path, filters, selected_filter
-                )
-            else:
-                paths, selected_filter = QFileDialog.getOpenFileNames(
-                    parent, caption, path, filters, selected_filter
-                )
-        else:
-            if os.environ['QT_API'] == 'pyqt':
-                path, selected_filter = QFileDialog.getOpenFileName(
-                    parent, caption, path, filters, selected_filter
-                )
-            else:
-                path, selected_filter = QFileDialog.getOpenFileName(
-                    parent, caption, path, filters, selected_filter
-                )
-=======
             exec_func = get_file_dialog_exec_func('save_file')
             path, selected_filter = exec_func(
                 parent, caption, path, filters, selected_filter
@@ -217,7 +188,6 @@
             path, selected_filter = exec_func(
                 parent, caption, path, filters, selected_filter
             )
->>>>>>> a19d5446
             paths = [path] if path else []
         if paths:
             self.on_current_changed(paths[0])
