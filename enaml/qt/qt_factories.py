#------------------------------------------------------------------------------
# Copyright (c) 2013, Nucleic Development Team.
#
# Distributed under the terms of the Modified BSD License.
#
# The full license is in the file COPYING.txt, distributed with this software.
#------------------------------------------------------------------------------
def action_factory():
    from .qt_action import QtAction
    return QtAction


def action_group_factory():
    from .qt_action_group import QtActionGroup
    return QtActionGroup


def calendar_factory():
    from .qt_calendar import QtCalendar
    return QtCalendar


def check_box_factory():
    from .qt_check_box import QtCheckBox
    return QtCheckBox


def color_dialog_factory():
    from .qt_color_dialog import QtColorDialog
    return QtColorDialog


def combo_box_factory():
    from .qt_combo_box import QtComboBox
    return QtComboBox


def container_factory():
    from .qt_container import QtContainer
    return QtContainer


def control_factory():
    from .qt_control import QtControl
    return QtControl


def date_selector_factory():
    from .qt_date_selector import QtDateSelector
    return QtDateSelector


def datetime_selector_factory():
    from .qt_datetime_selector import QtDatetimeSelector
    return QtDatetimeSelector


def dialog_factory():
    from .qt_dialog import QtDialog
    return QtDialog


def dock_area_factory():
    from .qt_dock_area import QtDockArea
    return QtDockArea


def dock_item_factory():
    from .qt_dock_item import QtDockItem
    return QtDockItem


def dock_pane_factory():
    from .qt_dock_pane import QtDockPane
    return QtDockPane


def dual_slider_factory():
    from .qt_dual_slider import QtDualSlider
    return QtDualSlider


def field_factory():
    from .qt_field import QtField
    return QtField


def file_dialog_factory():
    from .qt_file_dialog import QtFileDialog
    return QtFileDialog


def file_dialog_ex_factory():
    from .qt_file_dialog_ex import QtFileDialogEx
    return QtFileDialogEx


def flow_area_factory():
    from .qt_flow_area import QtFlowArea
    return QtFlowArea


def flow_item_factory():
    from .qt_flow_item import QtFlowItem
    return QtFlowItem


def focus_tracker_factory():
    from .qt_focus_tracker import QtFocusTracker
    return QtFocusTracker


def group_box_factory():
    from .qt_group_box import QtGroupBox
    return QtGroupBox


def html_factory():
    from .qt_html import QtHtml
    return QtHtml


def image_view_factory():
    from .qt_image_view import QtImageView
    return QtImageView


<<<<<<< HEAD
def ipython_prompt_factory():
    from. qt_ipython_prompt import QtIPythonPrompt
    return QtIPythonPrompt
=======
def ipython_console_factory():
    from .qt_ipython_console import QtIPythonConsole
    return QtIPythonConsole
>>>>>>> a19d5446


def label_factory():
    from .qt_label import QtLabel
    return QtLabel


def main_window_factory():
    from .qt_main_window import QtMainWindow
    return QtMainWindow


def mdi_area_factory():
    from .qt_mdi_area import QtMdiArea
    return QtMdiArea


def mdi_window_factory():
    from .qt_mdi_window import QtMdiWindow
    return QtMdiWindow


def menu_factory():
    from .qt_menu import QtMenu
    return QtMenu


def menu_bar_factory():
    from .qt_menu_bar import QtMenuBar
    return QtMenuBar


def mpl_canvas_factory():
    from .qt_mpl_canvas import QtMPLCanvas
    return QtMPLCanvas


def multiline_field_factory():
    from .qt_multiline_field import QtMultilineField
    return QtMultilineField


def notebook_factory():
    from .qt_notebook import QtNotebook
    return QtNotebook


def object_combo_factory():
    from .qt_object_combo import QtObjectCombo
    return QtObjectCombo


def page_factory():
    from .qt_page import QtPage
    return QtPage


def popup_view_factory():
    from .qt_popup_view import QtPopupView
    return QtPopupView


def push_button_factory():
    from .qt_push_button import QtPushButton
    return QtPushButton


def progress_bar_factory():
    from .qt_progress_bar import QtProgressBar
    return QtProgressBar


def radio_button_factory():
    from .qt_radio_button import QtRadioButton
    return QtRadioButton


def raw_widget_factory():
    from .qt_raw_widget import QtRawWidget
    return QtRawWidget


def scintilla_factory():
    from .qt_scintilla import QtScintilla
    return QtScintilla


def scroll_area_factory():
    from .qt_scroll_area import QtScrollArea
    return QtScrollArea


def separator_factory():
    from .qt_separator import QtSeparator
    return QtSeparator


def slider_factory():
    from .qt_slider import QtSlider
    return QtSlider


def spin_box_factory():
    from .qt_spin_box import QtSpinBox
    return QtSpinBox


def split_item_factory():
    from .qt_split_item import QtSplitItem
    return QtSplitItem


def splitter_factory():
    from .qt_splitter import QtSplitter
    return QtSplitter


def stack_factory():
    from .qt_stack import QtStack
    return QtStack


def stack_item_factory():
    from .qt_stack_item import QtStackItem
    return QtStackItem


def status_bar_factory():
    from .qt_status_bar import QtStatusBar
    return QtStatusBar


def status_item_factory():
    from .qt_status_item import QtStatusItem
    return QtStatusItem


def time_selector_factory():
    from .qt_time_selector import QtTimeSelector
    return QtTimeSelector


def timer_factory():
    from .qt_timer import QtTimer
    return QtTimer


def tool_bar_factory():
    from .qt_tool_bar import QtToolBar
    return QtToolBar


def tool_button_factory():
    from .qt_tool_button import QtToolButton
    return QtToolButton


def vtk_canvas_factory():
    from .qt_vtk_canvas import QtVTKCanvas
    return QtVTKCanvas


def web_view_factory():
    from .qt_web_view import QtWebView
    return QtWebView


def window_factory():
    from .qt_window import QtWindow
    return QtWindow


QT_FACTORIES = {
    'Action': action_factory,
    'ActionGroup': action_group_factory,
    'Calendar': calendar_factory,
    'CheckBox': check_box_factory,
    'ColorDialog': color_dialog_factory,
    'ComboBox': combo_box_factory,
    'Container': container_factory,
    'DateSelector': date_selector_factory,
    'DatetimeSelector': datetime_selector_factory,
    'Dialog': dialog_factory,
    'DockArea': dock_area_factory,
    'DockItem': dock_item_factory,
    'DockPane': dock_pane_factory,
    'DualSlider': dual_slider_factory,
    'Field': field_factory,
    'FileDialog': file_dialog_factory,
    'FileDialogEx': file_dialog_ex_factory,
    'FlowArea': flow_area_factory,
    'FlowItem': flow_item_factory,
    'FocusTracker': focus_tracker_factory,
    'GroupBox': group_box_factory,
    'Html': html_factory,
    'ImageView': image_view_factory,
<<<<<<< HEAD
    'IPythonPrompt': ipython_prompt_factory,
=======
    'IPythonConsole': ipython_console_factory,
>>>>>>> a19d5446
    'Label': label_factory,
    'MainWindow': main_window_factory,
    'MdiArea': mdi_area_factory,
    'MdiWindow': mdi_window_factory,
    'Menu': menu_factory,
    'MenuBar': menu_bar_factory,
    'MPLCanvas': mpl_canvas_factory,
    'MultilineField': multiline_field_factory,
    'Notebook': notebook_factory,
    'ObjectCombo': object_combo_factory,
    'Page': page_factory,
    'PopupView': popup_view_factory,
    'PushButton': push_button_factory,
    'ProgressBar': progress_bar_factory,
    'RadioButton': radio_button_factory,
    'RawWidget': raw_widget_factory,
    'Scintilla': scintilla_factory,
    'ScrollArea': scroll_area_factory,
    'Separator': separator_factory,
    'Slider': slider_factory,
    'SpinBox': spin_box_factory,
    'SplitItem': split_item_factory,
    'Splitter': splitter_factory,
    'Stack': stack_factory,
    'StackItem': stack_item_factory,
    'StatusBar': status_bar_factory,
    'StatusItem': status_item_factory,
    'TimeSelector': time_selector_factory,
    'Timer': timer_factory,
    'ToolBar': tool_bar_factory,
    'ToolButton': tool_button_factory,
    'VTKCanvas': vtk_canvas_factory,
    'WebView': web_view_factory,
    'Window': window_factory,
}<|MERGE_RESOLUTION|>--- conflicted
+++ resolved
@@ -125,15 +125,9 @@
     return QtImageView
 
 
-<<<<<<< HEAD
-def ipython_prompt_factory():
-    from. qt_ipython_prompt import QtIPythonPrompt
-    return QtIPythonPrompt
-=======
 def ipython_console_factory():
     from .qt_ipython_console import QtIPythonConsole
     return QtIPythonConsole
->>>>>>> a19d5446
 
 
 def label_factory():
@@ -330,11 +324,7 @@
     'GroupBox': group_box_factory,
     'Html': html_factory,
     'ImageView': image_view_factory,
-<<<<<<< HEAD
-    'IPythonPrompt': ipython_prompt_factory,
-=======
     'IPythonConsole': ipython_console_factory,
->>>>>>> a19d5446
     'Label': label_factory,
     'MainWindow': main_window_factory,
     'MdiArea': mdi_area_factory,
