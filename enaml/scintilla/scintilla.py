#------------------------------------------------------------------------------
# Copyright (c) 2013, Nucleic Development Team.
#
# Distributed under the terms of the Modified BSD License.
#
# The full license is in the file COPYING.txt, distributed with this software.
#------------------------------------------------------------------------------
import uuid

from atom.api import (
    Atom, Int, Constant, Enum, Event, Typed, List, ForwardTyped, Tuple,
<<<<<<< HEAD
    observe, set_default
=======
    Unicode, observe, set_default
>>>>>>> fbec5dae
)
from enaml.image import Image
from enaml.core.declarative import d_
from enaml.widgets.control import Control, ProxyControl
from future.builtins import str


#: The available syntaxes for the Scintilla widget.
SYNTAXES = (
    '',
    'bash',
    'batch',
    'cmake',
    'cpp',
    'csharp',
    'css',
    'd',
    'diff',
    'enaml',
    'fortran',
    'fortran77',
    'html',
    'idl',
    'java',
    'javascript',
    'lua',
    'makefile',
    'matlab',
    'octave',
    'pascal',
    'perl',
    'postscript',
    'pov',
    'python',
    'ruby',
    'spice',
    'sql',
    'tcl',
    'tex',
    'verilog',
    'vhdl',
    'xml',
    'yaml',
)


class ScintillaDocument(Atom):
    """ An opaque class which represents a Scintilla text document.

    An instance of this class can be shared with multiple Scintilla
    widgets to enable multiple editor views on the same buffer, or
    to use multiple buffers with the same view.

    """
    #: A uuid which can be used as a handle by the toolkit backend.
    uuid = Constant(factory=lambda: uuid.uuid4().hex)


class ScintillaIndicator(Atom):
    """ An indicator descriptor.
    
    """

    #: Starting cursor position of the indicator
    start = Tuple(int, default=(0, 0))

    #: Stop cursor position of the indicator
    stop = Tuple(int, default=(0, 0))

    #: Indicator style
    style = Enum('squiggle', 'plain', 'tt', 'diagonal', 'strike', 'hidden',
                 'box', 'round_box', 'straight_box', 'full_box', 'dashes',
                 'dots', 'squiggle_low', 'dot_box', 'thick_composition',
                 'thin_composition', 'text_color', 'triangle',
                 'triangle_character')

    #: Indicator foreground color
    color = Unicode("#000000")


class ScintillaMarker(Atom):
    """ A marker descriptor
    
    """
    #: Line of the marker
    line = Int()

    #: Image to use
    image = Typed(Image)


class ProxyScintilla(ProxyControl):
    """ The abstract definition of a proxy Scintilla object.

    """
    #: A reference to the Scintilla declaration.
    declaration = ForwardTyped(lambda: Scintilla)

    def set_document(self, document):
        raise NotImplementedError

    def set_syntax(self, lexer):
        raise NotImplementedError

    def set_theme(self, theme):
        raise NotImplementedError

    def set_settings(self, settings):
        raise NotImplementedError

    def set_zoom(self, zoom):
        raise NotImplementedError

    def get_text(self):
        raise NotImplementedError

    def set_text(self, text):
        raise NotImplementedError

    def set_autocomplete(self, source):
        raise NotImplementedError

    def set_autocompletions(self, options):
        raise NotImplementedError

<<<<<<< HEAD
=======
    def set_indicators(self, indicators):
        raise NotImplementedError

    def set_markers(self, markers):
        raise NotImplementedError

>>>>>>> fbec5dae

class Scintilla(Control):
    """ A Scintilla text editing control.

    Notes
    -----
    The 'background', 'foreground', and 'font' attributes have no effect
    on this widget. All styling is supplied via the 'theme' attribute.

    """
    #: Enable autocompletion
    autocomplete = d_(Enum('none', 'all', 'document', 'apis'))

<<<<<<< HEAD
    #: Autocompletion values
=======
    #: Autocompletion values and call signatures.
    #: Images can be used by appending "?<image_no>" to the completion value.
    #: The images are defined by passing a list of image paths as the
    #: "autocompletion_images" settings key.
>>>>>>> fbec5dae
    autocompletions = d_(List(str))

    #: Position of the cursor within the editor in the format (line, column)
    #: This is needed for autocompletion engines to determine the current text
    cursor_position = d_(Tuple(int, default=(0, 0)), writable=False)

    #: The scintilla document buffer to use in the editor. A default
    #: document will be created automatically for each editor. This
    #: value only needs to be supplied when swapping buffers or when
    #: using a single buffer in multiple editors.
    document = d_(Typed(ScintillaDocument, ()))

    #: The language syntax to apply to the document.
    syntax = d_(Enum(*SYNTAXES))

    #: The theme to apply to the widget. See the './THEMES' document
    #: for how to create a theme dict for the widget.
    theme = d_(Typed(dict, ()))

    #: The settings to apply to the widget. See the './SETTINGS'
    #: document for how to create a settings dict for the widget.
    settings = d_(Typed(dict, ()))

    #: The zoom factor for the editor. The value is internally clamped
    #: to the range -10 to 20, inclusive.
    zoom = d_(Int())

    #: An event emitted when the text is changed.
    text_changed = d_(Event(), writable=False)

    #: Text Editors expand freely in height and width by default.
    hug_width = set_default('ignore')
    hug_height = set_default('ignore')

    #: Markers to display.
    markers = d_(List(ScintillaMarker))

    #: Indicators to display.
    indicators = d_(List(ScintillaIndicator))

    #: A reference to the ProxyScintilla object.
    proxy = Typed(ProxyScintilla)

    #--------------------------------------------------------------------------
    # Post Validators
    #--------------------------------------------------------------------------
    def _post_validate_document(self, old, new):
        """ Post validate the text document.

        A new document is created when the existing document is set to
        None. This ensures that the proxy object never receives a null
        document and helps keep the state synchronized.

        """
        return new or ScintillaDocument()

    def _post_validate_theme(self, old, new):
        """" Post validate the theme.

        The theme is reset to an empty dictionary if set to None.

        """
        return new or {}

    def _post_validate_settings(self, old, new):
        """" Post validate the settings.

        The settings are reset to an empty dictionary if set to None.

        """
        return new or {}

    #--------------------------------------------------------------------------
    # Observers
    #--------------------------------------------------------------------------
    @observe('document', 'syntax', 'theme', 'settings', 'zoom',
<<<<<<< HEAD
             'autocomplete', 'autocompletions')
=======
             'autocomplete', 'autocompletions', 'indicators', 'markers')
>>>>>>> fbec5dae
    def _update_proxy(self, change):
        """ An observer which sends the document change to the proxy.

        """
        # The superclass implementation is sufficient.
        super(Scintilla, self)._update_proxy(change)

    #--------------------------------------------------------------------------
    # Public API
    #--------------------------------------------------------------------------
    def get_text(self):
        """ Get the text in the current document.

        Returns
        -------
        result : unicode
            The text in the current document.

        """
        if self.proxy_is_active:
            return self.proxy.get_text()
        return u''

    def set_text(self, text):
        """ Set the text in the current document.

        Parameters
        ----------
        text : unicode
            The text to apply to the current document.

        """
        if self.proxy_is_active:
            self.proxy.set_text(text)<|MERGE_RESOLUTION|>--- conflicted
+++ resolved
@@ -9,11 +9,7 @@
 
 from atom.api import (
     Atom, Int, Constant, Enum, Event, Typed, List, ForwardTyped, Tuple,
-<<<<<<< HEAD
-    observe, set_default
-=======
     Unicode, observe, set_default
->>>>>>> fbec5dae
 )
 from enaml.image import Image
 from enaml.core.declarative import d_
@@ -139,15 +135,12 @@
     def set_autocompletions(self, options):
         raise NotImplementedError
 
-<<<<<<< HEAD
-=======
     def set_indicators(self, indicators):
         raise NotImplementedError
 
     def set_markers(self, markers):
         raise NotImplementedError
 
->>>>>>> fbec5dae
 
 class Scintilla(Control):
     """ A Scintilla text editing control.
@@ -161,14 +154,10 @@
     #: Enable autocompletion
     autocomplete = d_(Enum('none', 'all', 'document', 'apis'))
 
-<<<<<<< HEAD
-    #: Autocompletion values
-=======
     #: Autocompletion values and call signatures.
     #: Images can be used by appending "?<image_no>" to the completion value.
     #: The images are defined by passing a list of image paths as the
     #: "autocompletion_images" settings key.
->>>>>>> fbec5dae
     autocompletions = d_(List(str))
 
     #: Position of the cursor within the editor in the format (line, column)
@@ -245,11 +234,7 @@
     # Observers
     #--------------------------------------------------------------------------
     @observe('document', 'syntax', 'theme', 'settings', 'zoom',
-<<<<<<< HEAD
-             'autocomplete', 'autocompletions')
-=======
              'autocomplete', 'autocompletions', 'indicators', 'markers')
->>>>>>> fbec5dae
     def _update_proxy(self, change):
         """ An observer which sends the document change to the proxy.
 
